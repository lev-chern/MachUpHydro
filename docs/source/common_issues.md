# Common Issues
This page is for explaining common issues users face and ways to avoid them

## Poor Nonlinear Convergence
The nonlinear solver not converging quickly (or at all) can be caused by a number of things. Note, for me right now, the nonlinear solver usually takes ~7-10 iterations to converge for a "traditional" airframe. Up to 70 iterations is not uncommon though for more unusual airframes. If you're using a nonlinear airfoil and are trying to model past stall, good luck ever getting it to converge. The following have been found to help:

* If Reid corrections are being used, make sure you have properly specified "wing_ID" under "grid" for each wing. Reid's corrections involve blending the lifting line for a given lifting surface and so MachUpX needs to know which wing segments actually belong to the same wing.
* If multiple lifting surfaces come together at a point which are not technically part of the same wing (i.e. vertical and horizontal stabilizers), it can help to offset them slightly (on the order of 0.0001) from each other.
* The convergence can be adjusted by using the "relaxation" parameter under "solver" in the input dictionary/JSON. This defaults to 1.0, which corresponds to accepting the full correction at each step. For highly nonlinear geometries or for cases near stall, it may help to set this to some value less than unity.
* Try to make the wing geometry as smooth as possible. For example, if you are using winglets, adding a linear distribution of dihedral at the wing tips to blend into the winglets will help the solution.

**Getting all NaN results is not a convergence issue!** If your solver does not converge, you will not get any results, unless you have changed the default error state.

## DatabaseBoundsError Message
This error can occur if you are using a nonlinear airfoil database for determining section coefficients. It is caused by the local angle of attack, Mach number, Reynolds number, flap deflection, or flap chord fraction falling outside the bounds of what is in the database. If you see this error, you need to expand your airfoil database to allow for greater variation in the problem parameter.

For example, let's say I generate a NACA 0012 airfoil database that ranges from 10 to -10 degrees angle of attack. I then use this database for an aircraft I model in MachUpX. I then set the aircraft angle of attack (i.e. the freestream angle of attack) to 10 degrees. I will likely get an error because, due to induced velocities, the angle of attack of a given section may be increased above 10 degrees. My database doesn't know how a NACA 0012 airfoil behaves at above 10 degrees angle of attack, and so it will simply return a NaN. To fix this, I should regenerate my database over a wider range, say from 15 to -15 degrees.

You can see exactly where the database interpolation is failing using a ```try...except``` statement, like the following.

```python
try:
    scene.solve_forces()
except airfoil_db.DatabaseBoundsError as e:
    print(e.airfoil)
    print(e.exception_indices)
    print(e.inputs_dict)
```

## Trailing Vortex Impingement
MachUpX may give the following warning:
```
MachUpX detected a trailing vortex impinging upon a control point. This can lead to greatly exaggerated induced velocities at the control point.
See "Common Issues" in the documentation for more information. This warning can be suppressed by reducing "impingement_threshold" in the solver parameters.
```
Other ways this error can manifest are

* Ridiculous local values for alpha (i.e. 60 degrees when the global angle of attack is 0.0 degrees) showing up in a DatabaseBoundsError.
* Nonlinear solver divergence.

<<<<<<< HEAD
![](reid\ corrections.pnf)
=======
![](reid\ corrections.pdf)
>>>>>>> a5260e80

Let me describe what is happening, as you may be able to recognize that your particular case may encourage this issue. Numerical lifting-line models each wing as a set of horseshoe vortices, as shown in the above figure. Each vortex is a singularity in potential flow and the velocity induced by each vortex goes to infinity as one approaches the vortex. As such, if a control point on an aft lifting surface happens to be too close to a trailing vortex from a forward lifting surface, the induced velocity predicted at that control point can be extremely high, leading to poor results or even failure to produce results.

The above warning will be given if in any case the denominator of the induced velocity equation for the trailing vortex segments falls below a certain threshold (1e-10 by default). If this warning is being given erroneously, the user can reduce the threshold by setting "impingement_threshold" in the solver dict within the input to MachUpX.

To fix the overall issue, it is best to offset one's geometry slightly to keep aft lifting surfaces out of the wake of forward lifting surfaces. This is a known failing of numerical lifting-line theory and is present in all versions of MachUp. Annoying, yes. I'm currently pondering other solutions...<|MERGE_RESOLUTION|>--- conflicted
+++ resolved
@@ -38,11 +38,7 @@
 * Ridiculous local values for alpha (i.e. 60 degrees when the global angle of attack is 0.0 degrees) showing up in a DatabaseBoundsError.
 * Nonlinear solver divergence.
 
-<<<<<<< HEAD
-![](reid\ corrections.pnf)
-=======
 ![](reid\ corrections.pdf)
->>>>>>> a5260e80
 
 Let me describe what is happening, as you may be able to recognize that your particular case may encourage this issue. Numerical lifting-line models each wing as a set of horseshoe vortices, as shown in the above figure. Each vortex is a singularity in potential flow and the velocity induced by each vortex goes to infinity as one approaches the vortex. As such, if a control point on an aft lifting surface happens to be too close to a trailing vortex from a forward lifting surface, the induced velocity predicted at that control point can be extremely high, leading to poor results or even failure to produce results.
 
